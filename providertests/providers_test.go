package providertests

import (
	"testing"
	"time"

	"github.com/jonboulle/clockwork"
	"github.com/russellhaering/gosaml2"
	"github.com/russellhaering/goxmldsig"
)

func TestValidateResponses(t *testing.T) {
	scenarios := []ProviderTestScenario{
		{
			Response: LoadXMLResponse("./testdata/auth0_response.xml"),
			ServiceProvider: &saml2.SAMLServiceProvider{
				IdentityProviderSSOURL:      "https://scaleft-test.auth0.com/samlp/rlXOZ4kOUTQaTV8icSXrfZUd1qtD1NhK",
				IdentityProviderIssuer:      "urn:scaleft-test.auth0.com",
				AssertionConsumerServiceURL: "http://localhost:8080/v1/_saml_callback",
				IDPCertificateStore:         LoadCertificateStore("./testdata/auth0_cert.pem"),
				Clock:                       dsig.NewFakeClock(clockwork.NewFakeClockAt(time.Date(2016, 7, 25, 17, 50, 0, 0, time.UTC))),
			},
		},
		{
			Response: LoadXMLResponse("./testdata/okta_response.xml"),
			ServiceProvider: &saml2.SAMLServiceProvider{
				IdentityProviderSSOURL:      "https://dev-116807.oktapreview.com/app/scaleftdev116807_test_1/exk659aytfMeNI49v0h7/sso/saml",
				IdentityProviderIssuer:      "http://www.okta.com/exk659aytfMeNI49v0h7",
				AssertionConsumerServiceURL: "http://localhost:8080/v1/_saml_callback",
				SignAuthnRequests:           true,
				AudienceURI:                 "123",
				IDPCertificateStore:         LoadCertificateStore("./testdata/okta_cert.pem"),
				Clock:                       dsig.NewFakeClock(clockwork.NewFakeClockAt(time.Date(2016, 7, 25, 17, 50, 0, 0, time.UTC))),
			},
		},
		{
			Response: LoadXMLResponse("./testdata/onelogin_response.xml"),
			ServiceProvider: &saml2.SAMLServiceProvider{
				IdentityProviderSSOURL:      "https://launchdarkly-dev.onelogin.com/trust/saml2/http-post/sso/634027",
				IdentityProviderIssuer:      "https://app.onelogin.com/saml/metadata/634027",
				AssertionConsumerServiceURL: "http://884d40bf.ngrok.io/api/sso/saml2/acs/58af624473d4f375b8e70d81",
				IDPCertificateStore:         LoadCertificateStore("./testdata/onelogin_cert.pem"),
<<<<<<< HEAD
				Clock:                       dsig.NewFakeClock(clockwork.NewFakeClockAt(time.Date(2017, 3, 7, 22, 50, 0, 0, time.UTC))),
=======
				SkipSignatureValidation:     true,
				AllowMissingAttributes:      true,
				Clock: dsig.NewFakeClock(clockwork.NewFakeClockAt(time.Date(2017, 3, 7, 22, 50, 0, 0, time.UTC))),
>>>>>>> a6c07640
			},
		},
	}

	ExerciseProviderTestScenarios(t, scenarios)
}<|MERGE_RESOLUTION|>--- conflicted
+++ resolved
@@ -40,13 +40,9 @@
 				IdentityProviderIssuer:      "https://app.onelogin.com/saml/metadata/634027",
 				AssertionConsumerServiceURL: "http://884d40bf.ngrok.io/api/sso/saml2/acs/58af624473d4f375b8e70d81",
 				IDPCertificateStore:         LoadCertificateStore("./testdata/onelogin_cert.pem"),
-<<<<<<< HEAD
-				Clock:                       dsig.NewFakeClock(clockwork.NewFakeClockAt(time.Date(2017, 3, 7, 22, 50, 0, 0, time.UTC))),
-=======
 				SkipSignatureValidation:     true,
 				AllowMissingAttributes:      true,
 				Clock: dsig.NewFakeClock(clockwork.NewFakeClockAt(time.Date(2017, 3, 7, 22, 50, 0, 0, time.UTC))),
->>>>>>> a6c07640
 			},
 		},
 	}
